--- conflicted
+++ resolved
@@ -149,45 +149,12 @@
 
 output.directory <- get0('output.directory', ifnotfound = 'figures');
 
-<<<<<<< HEAD
 # Save the plot as a PNG
 write.plot(
     trellis.object = tumor.normal.box.plot,
     filename = file.path(output.directory, 'Figure_2_k.png'),
-    width = 4.5,
+    width = 3.7,
     height = 5,
     size.units = 'in',
     resolution = 1200
-);
-=======
-
-# Save the box plot as a PDF
-pdf(
-    file = generate.filename(
-        'merge_tumour_normal_me', 
-        'box', 
-        'pdf'
-        ), 
-    width = 3.7, 
-    height = 5
-    );
-tumor.normal.box.plot;
-dev.off();
-
-# Save the box plot as a PNG
-png(
-    file = generate.filename(
-        'merge_tumour_normal_me', 
-        'box', 
-        'png'
-        ), 
-    width = 3.7, 
-    height = 5,
-    unit = 'in', 
-    res = 1200
-    );
-tumor.normal.box.plot;
-dev.off();
-
-
->>>>>>> 0638e3cd
+);